
// Copyright 2014 Stellar Development Foundation and contributors. Licensed
// under the Apache License, Version 2.0. See the COPYING file at the root
// of this distribution or at http://www.apache.org/licenses/LICENSE-2.0

#include "main/Config.h"
#include "StellarCoreVersion.h"
#include "crypto/Hex.h"
#include "crypto/KeyUtils.h"
#include "history/HistoryArchive.h"
#include "scp/LocalNode.h"
#include "util/Logging.h"
#include "util/types.h"

#include <functional>
#include <sstream>

namespace stellar
{
using xdr::operator<;

Config::Config() : NODE_SEED(SecretKey::random())
{
    // fill in defaults

    // non configurable
    FORCE_SCP = false;
<<<<<<< HEAD
    LEDGER_PROTOCOL_VERSION = 7;
=======
    LEDGER_PROTOCOL_VERSION = 8;
>>>>>>> d27b8c48

    OVERLAY_PROTOCOL_MIN_VERSION = 5;
    OVERLAY_PROTOCOL_VERSION = 5;

    VERSION_STR = STELLAR_CORE_VERSION;
    DESIRED_BASE_RESERVE = 100000000;

    // configurable
    RUN_STANDALONE = false;
    MANUAL_CLOSE = false;
    CATCHUP_COMPLETE = false;
    CATCHUP_RECENT = 0;
    MAINTENANCE_ON_STARTUP = true;
    ARTIFICIALLY_GENERATE_LOAD_FOR_TESTING = false;
    ARTIFICIALLY_ACCELERATE_TIME_FOR_TESTING = false;
    ARTIFICIALLY_SET_CLOSE_TIME_FOR_TESTING = 0;
    ARTIFICIALLY_PESSIMIZE_MERGES_FOR_TESTING = false;
    ALLOW_LOCALHOST_FOR_TESTING = false;
    FAILURE_SAFETY = -1;
    UNSAFE_QUORUM = false;

    LOG_FILE_PATH = "stellar-core.%datetime{%Y.%M.%d-%H:%m:%s}.log";
    BUCKET_DIR_PATH = "buckets";

    DESIRED_BASE_FEE = 100;
    DESIRED_MAX_TX_PER_LEDGER = 50;

    HTTP_PORT = DEFAULT_PEER_PORT + 1;
    PUBLIC_HTTP_PORT = false;
    HTTP_MAX_CLIENT = 128;
    PEER_PORT = DEFAULT_PEER_PORT;
    TARGET_PEER_CONNECTIONS = 8;
    MAX_PEER_CONNECTIONS = 12;
    PREFERRED_PEERS_ONLY = false;

    MINIMUM_IDLE_PERCENT = 0;

    MAX_CONCURRENT_SUBPROCESSES = 16;
    PARANOID_MODE = false;
    NODE_IS_VALIDATOR = false;

    DATABASE = SecretValue{"sqlite3://:memory:"};
    NTP_SERVER = "pool.ntp.org";
}

void
Config::loadQset(std::shared_ptr<cpptoml::toml_group> group, SCPQuorumSet& qset,
                 int level)
{
    if (!group)
    {
        throw std::invalid_argument("invalid entry in quorum set definition");
    }

    if (level > 2)
    {
        throw std::invalid_argument("too many levels in quorum set");
    }

    int thresholdPercent = 67;
    qset.threshold = 0;

    for (auto& item : *group)
    {
        if (item.first == "THRESHOLD_PERCENT")
        {
            if (!item.second->as<int64_t>())
            {
                throw std::invalid_argument("invalid THRESHOLD_PERCENT");
            }
            int64_t f = item.second->as<int64_t>()->value();
            if (f <= 0 || f > 100)
            {
                throw std::invalid_argument("invalid THRESHOLD_PERCENT");
            }
            thresholdPercent = (uint32_t)f;
        }
        else if (item.first == "VALIDATORS")
        {
            if (!item.second->is_array())
            {
                throw std::invalid_argument("VALIDATORS must be an array");
            }
            for (auto v : item.second->as_array()->array())
            {
                if (!v->as<std::string>())
                {
                    throw std::invalid_argument("invalid VALIDATORS");
                }

                PublicKey nodeID;
                parseNodeID(v->as<std::string>()->value(), nodeID);
                qset.validators.emplace_back(nodeID);
            }
        }
        else
        { // must be a subset
            try
            {
                if (!item.second->is_group())
                {
                    throw std::invalid_argument(
                        "invalid quorum set, should be a group");
                }
                qset.innerSets.resize((uint32_t)qset.innerSets.size() + 1);
                loadQset(item.second->as_group(),
                         qset.innerSets[qset.innerSets.size() - 1], level + 1);
            }
            catch (std::exception& e)
            {
                std::string s;
                s = e.what();
                s += " while parsing '" + item.first + "'";
                throw std::invalid_argument(s);
            }
        }
    }

    // round up: n*percent/100
    qset.threshold = uint32(
        1 +
        (((qset.validators.size() + qset.innerSets.size()) * thresholdPercent -
          1) /
         100));

    if (qset.threshold == 0 ||
        (qset.validators.empty() && qset.innerSets.empty()))
    {
        throw std::invalid_argument("invalid quorum set definition");
    }
}

void
Config::load(std::string const& filename)
{
    LOG(DEBUG) << "Loading config from: " << filename;
    try
    {
        cpptoml::toml_group g;
        if (filename == "-")
        {
            cpptoml::parser p(std::cin);
            g = p.parse();
        }
        else
        {
            g = cpptoml::parse_file(filename);
        }
        // cpptoml returns the items in non-deterministic order
        // so we need to process items that are potential dependencies first
        for (auto& item : g)
        {
            LOG(DEBUG) << "Config item: " << item.first;
            if (item.first == "PEER_PORT")
            {
                if (!item.second->as<int64_t>())
                {
                    throw std::invalid_argument("invalid PEER_PORT");
                }
                int64_t parsedPort = item.second->as<int64_t>()->value();
                if (parsedPort <= 0 || parsedPort > UINT16_MAX)
                    throw std::invalid_argument("bad port number");
                PEER_PORT = static_cast<unsigned short>(parsedPort);
            }
            else if (item.first == "HTTP_PORT")
            {
                if (!item.second->as<int64_t>())
                {
                    throw std::invalid_argument("invalid HTTP_PORT");
                }
                int64_t parsedPort = item.second->as<int64_t>()->value();
                if (parsedPort <= 0 || parsedPort > UINT16_MAX)
                    throw std::invalid_argument("bad port number");
                HTTP_PORT = static_cast<unsigned short>(parsedPort);
            }
            else if (item.first == "HTTP_MAX_CLIENT")
            {
                if (!item.second->as<int64_t>())
                {
                    throw std::invalid_argument("invalid HTTP_MAX_CLIENT");
                }
                int64_t maxHttpClient = item.second->as<int64_t>()->value();
                if (maxHttpClient < 0 || maxHttpClient > UINT16_MAX)
                    throw std::invalid_argument("bad HTTP_MAX_CLIENT");
                HTTP_MAX_CLIENT = static_cast<unsigned short>(maxHttpClient);
            }
            else if (item.first == "PUBLIC_HTTP_PORT")
            {
                if (!item.second->as<bool>())
                {
                    throw std::invalid_argument("invalid PUBLIC_HTTP_PORT");
                }
                PUBLIC_HTTP_PORT = item.second->as<bool>()->value();
            }
            else if (item.first == "DESIRED_BASE_FEE")
            {
                if (!item.second->as<int64_t>())
                {
                    throw std::invalid_argument("invalid DESIRED_BASE_FEE");
                }
                int64_t f = item.second->as<int64_t>()->value();
                if (f < 0 || f >= UINT32_MAX)
                {
                    throw std::invalid_argument("invalid DESIRED_BASE_FEE");
                }
                DESIRED_BASE_FEE = (uint32_t)f;
            }
            else if (item.first == "DESIRED_MAX_TX_PER_LEDGER")
            {
                if (!item.second->as<int64_t>())
                {
                    throw std::invalid_argument(
                        "invalid DESIRED_MAX_TX_PER_LEDGER");
                }
                int64_t f = item.second->as<int64_t>()->value();
                if (f <= 0 || f >= UINT32_MAX)
                {
                    throw std::invalid_argument(
                        "invalid DESIRED_MAX_TX_PER_LEDGER");
                }
                DESIRED_MAX_TX_PER_LEDGER = (uint32_t)f;
            }
            else if (item.first == "FAILURE_SAFETY")
            {
                if (!item.second->as<int64_t>())
                {
                    throw std::invalid_argument("invalid FAILURE_SAFETY");
                }
                int64_t f = item.second->as<int64_t>()->value();
                if (f < -1 || f >= INT32_MAX)
                {
                    throw std::invalid_argument("invalid FAILURE_SAFETY");
                }
                FAILURE_SAFETY = (int32_t)f;
            }
            else if (item.first == "UNSAFE_QUORUM")
            {
                if (!item.second->as<bool>())
                {
                    throw std::invalid_argument("invalid UNSAFE_QUORUM");
                }
                UNSAFE_QUORUM = item.second->as<bool>()->value();
            }
            else if (item.first == "RUN_STANDALONE")
            {
                if (!item.second->as<bool>())
                {
                    throw std::invalid_argument("invalid RUN_STANDALONE");
                }
                RUN_STANDALONE = item.second->as<bool>()->value();
            }
            else if (item.first == "CATCHUP_COMPLETE")
            {
                if (!item.second->as<bool>())
                {
                    throw std::invalid_argument("invalid CATCHUP_COMPLETE");
                }
                CATCHUP_COMPLETE = item.second->as<bool>()->value();
            }
            else if (item.first == "CATCHUP_RECENT")
            {
                if (!item.second->as<int64_t>())
                {
                    throw std::invalid_argument("invalid CATCHUP_RECENT");
                }
                int64_t r = item.second->as<int64_t>()->value();
                if (r < 0 || r >= UINT32_MAX)
                {
                    throw std::invalid_argument("invalid CATCHUP_RECENT");
                }
                CATCHUP_RECENT = r;
            }
            else if (item.first == "ARTIFICIALLY_GENERATE_LOAD_FOR_TESTING")
            {
                if (!item.second->as<bool>())
                {
                    throw std::invalid_argument(
                        "invalid ARTIFICIALLY_GENERATE_LOAD_FOR_TESTING");
                }
                ARTIFICIALLY_GENERATE_LOAD_FOR_TESTING =
                    item.second->as<bool>()->value();
            }
            else if (item.first == "ARTIFICIALLY_ACCELERATE_TIME_FOR_TESTING")
            {
                if (!item.second->as<bool>())
                {
                    throw std::invalid_argument(
                        "invalid ARTIFICIALLY_ACCELERATE_TIME_FOR_TESTING");
                }
                ARTIFICIALLY_ACCELERATE_TIME_FOR_TESTING =
                    item.second->as<bool>()->value();
            }
            else if (item.first == "ARTIFICIALLY_SET_CLOSE_TIME_FOR_TESTING")
            {
                if (!item.second->as<int64>())
                {
                    throw std::invalid_argument(
                        "invalid ARTIFICIALLY_SET_CLOSE_TIME_FOR_TESTING");
                }
                int64_t f = item.second->as<int64_t>()->value();
                if (f < 0 || f >= UINT32_MAX)
                {
                    throw std::invalid_argument(
                        "invalid ARTIFICIALLY_SET_CLOSE_TIME_FOR_TESTING");
                }
                ARTIFICIALLY_SET_CLOSE_TIME_FOR_TESTING = (uint32_t)f;
            }
            else if (item.first == "ALLOW_LOCALHOST_FOR_TESTING")
            {
                if (!item.second->as<bool>())
                {
                    throw std::invalid_argument(
                        "invalid ALLOW_LOCALHOST_FOR_TESTING");
                }
                ALLOW_LOCALHOST_FOR_TESTING = item.second->as<bool>()->value();
            }
            else if (item.first == "MANUAL_CLOSE")
            {
                if (!item.second->as<bool>())
                {
                    throw std::invalid_argument("invalid MANUAL_CLOSE");
                }
                MANUAL_CLOSE = item.second->as<bool>()->value();
            }
            else if (item.first == "LOG_FILE_PATH")
            {
                if (!item.second->as<std::string>())
                {
                    throw std::invalid_argument("invalid LOG_FILE_PATH");
                }
                LOG_FILE_PATH = item.second->as<std::string>()->value();
            }
            else if (item.first == "TMP_DIR_PATH")
            {
                throw std::invalid_argument("TMP_DIR_PATH is not supported "
                                            "anymore - tmp data is now kept in "
                                            "BUCKET_DIR_PATH/tmp");
            }
            else if (item.first == "BUCKET_DIR_PATH")
            {
                if (!item.second->as<std::string>())
                {
                    throw std::invalid_argument("invalid BUCKET_DIR_PATH");
                }
                BUCKET_DIR_PATH = item.second->as<std::string>()->value();
            }
            else if (item.first == "NODE_NAMES")
            {
                if (!item.second->is_array())
                {
                    throw std::invalid_argument("NODE_NAMES must be an array");
                }
                for (auto v : item.second->as_array()->array())
                {
                    if (!v->as<std::string>())
                    {
                        throw std::invalid_argument(
                            "invalid element of NODE_NAMES");
                    }

                    PublicKey nodeID;
                    parseNodeID(v->as<std::string>()->value(), nodeID);
                }
            }
            else if (item.first == "NODE_SEED")
            {
                if (!item.second->as<std::string>())
                {
                    throw std::invalid_argument("invalid NODE_SEED");
                }

                PublicKey nodeID;
                parseNodeID(item.second->as<std::string>()->value(), nodeID,
                            NODE_SEED, true);
            }
            else if (item.first == "NODE_IS_VALIDATOR")
            {
                if (!item.second->as<bool>())
                {
                    throw std::invalid_argument("invalid NODE_IS_VALIDATOR");
                }
                NODE_IS_VALIDATOR = item.second->as<bool>()->value();
            }
            else if (item.first == "TARGET_PEER_CONNECTIONS")
            {
                if (!item.second->as<int64_t>())
                {
                    throw std::invalid_argument(
                        "invalid TARGET_PEER_CONNECTIONS");
                }
                TARGET_PEER_CONNECTIONS =
                    (int)item.second->as<int64_t>()->value();
            }
            else if (item.first == "MAX_PEER_CONNECTIONS")
            {
                if (!item.second->as<int64_t>())
                {
                    throw std::invalid_argument("invalid MAX_PEER_CONNECTIONS");
                }
                MAX_PEER_CONNECTIONS = (int)item.second->as<int64_t>()->value();
            }
            else if (item.first == "PREFERRED_PEERS")
            {
                if (!item.second->is_array())
                {
                    throw std::invalid_argument(
                        "PREFERRED_PEERS must be an array");
                }
                for (auto v : item.second->as_array()->array())
                {
                    if (!v->as<std::string>())
                    {
                        throw std::invalid_argument(
                            "invalid element of PREFERRED_PEERS");
                    }
                    PREFERRED_PEERS.push_back(v->as<std::string>()->value());
                }
            }
            else if (item.first == "PREFERRED_PEER_KEYS")
            {
                // handled below
            }
            else if (item.first == "PREFERRED_PEERS_ONLY")
            {
                if (!item.second->as<bool>())
                {
                    throw std::invalid_argument("invalid PREFERRED_PEERS_ONLY");
                }
                PREFERRED_PEERS_ONLY = item.second->as<bool>()->value();
            }
            else if (item.first == "KNOWN_PEERS")
            {
                if (!item.second->is_array())
                {
                    throw std::invalid_argument("KNOWN_PEERS must be an array");
                }
                for (auto v : item.second->as_array()->array())
                {
                    if (!v->as<std::string>())
                    {
                        throw std::invalid_argument(
                            "invalid element of KNOWN_PEERS");
                    }
                    KNOWN_PEERS.push_back(v->as<std::string>()->value());
                }
            }
            else if (item.first == "QUORUM_SET")
            {
                // processing performed after this loop
            }
            else if (item.first == "COMMANDS")
            {
                if (!item.second->is_array())
                {
                    throw std::invalid_argument("COMMANDS must be an array");
                }
                for (auto v : item.second->as_array()->array())
                {
                    if (!v->as<std::string>())
                    {
                        throw std::invalid_argument(
                            "invalid element of COMMANDS");
                    }
                    COMMANDS.push_back(v->as<std::string>()->value());
                }
            }
            else if (item.first == "MAX_CONCURRENT_SUBPROCESSES")
            {
                if (!item.second->as<int64_t>())
                {
                    throw std::invalid_argument(
                        "invalid MAX_CONCURRENT_SUBPROCESSES");
                }
                MAX_CONCURRENT_SUBPROCESSES =
                    (size_t)item.second->as<int64_t>()->value();
            }
            else if (item.first == "MINIMUM_IDLE_PERCENT")
            {
                if (!item.second->as<int64_t>() ||
                    item.second->as<int64_t>()->value() > 100 ||
                    item.second->as<int64_t>()->value() < 0)
                {
                    throw std::invalid_argument("invalid MINIMUM_IDLE_PERCENT");
                }
                MINIMUM_IDLE_PERCENT =
                    (uint32_t)item.second->as<int64_t>()->value();
            }
            else if (item.first == "HISTORY")
            {
                auto hist = item.second->as_group();
                if (hist)
                {
                    for (auto const& archive : *hist)
                    {
                        LOG(DEBUG) << "History archive: " << archive.first;
                        auto tab = archive.second->as_group();
                        if (!tab)
                        {
                            throw std::invalid_argument(
                                "malformed HISTORY config block");
                        }
                        std::string get, put, mkdir;
                        for (auto const& c : *tab)
                        {
                            if (c.first == "get")
                            {
                                get = c.second->as<std::string>()->value();
                            }
                            else if (c.first == "put")
                            {
                                put = c.second->as<std::string>()->value();
                            }
                            else if (c.first == "mkdir")
                            {
                                mkdir = c.second->as<std::string>()->value();
                            }
                            else
                            {
                                std::string err(
                                    "Unknown HISTORY-table entry: '");
                                err += c.first;
                                err +=
                                    "', within [HISTORY." + archive.first + "]";
                                throw std::invalid_argument(err);
                            }
                        }
                        HISTORY[archive.first] =
                            std::make_shared<HistoryArchive>(archive.first, get,
                                                             put, mkdir);
                    }
                }
                else
                {
                    throw std::invalid_argument("incomplete HISTORY block");
                }
            }
            else if (item.first == "DATABASE")
            {
                if (!item.second->as<std::string>())
                {
                    throw std::invalid_argument("invalid DATABASE");
                }
                DATABASE = SecretValue{item.second->as<std::string>()->value()};
            }
            else if (item.first == "PARANOID_MODE")
            {
                if (!item.second->as<bool>())
                {
                    throw std::invalid_argument("invalid PARANOID_MODE");
                }
                PARANOID_MODE = item.second->as<bool>()->value();
            }
            else if (item.first == "NETWORK_PASSPHRASE")
            {
                if (!item.second->as<std::string>())
                {
                    throw std::invalid_argument("invalid NETWORK_PASSPHRASE");
                }
                NETWORK_PASSPHRASE = item.second->as<std::string>()->value();
            }
            else if (item.first == "NTP_SERVER")
            {
                if (!item.second->as<std::string>())
                {
                    throw std::invalid_argument("invalid NTP_SERVER");
                }
                NTP_SERVER = item.second->as<std::string>()->value();
            }
            else if (item.first == "PREFERRED_UPGRADE_DATETIME")
            {
                if (!item.second->as<std::tm>())
                {
                    throw std::invalid_argument(
                        "invalid PREFERRED_UPGRADE_DATETIME");
                }
                PREFERRED_UPGRADE_DATETIME =
                    make_optional<std::tm>(item.second->as<std::tm>()->value());
            }
            else
            {
                std::string err("Unknown configuration entry: '");
                err += item.first;
                err += "'";
                throw std::invalid_argument(err);
            }
        }
        // process elements that potentially depend on others
        if (g.contains("PREFERRED_PEER_KEYS"))
        {
            auto pkeys = g.get("PREFERRED_PEER_KEYS");
            if (pkeys)
            {
                if (!pkeys->is_array())
                {
                    throw std::invalid_argument(
                        "PREFERRED_PEER_KEYS must be an array");
                }
                for (auto v : pkeys->as_array()->array())
                {
                    if (!v->as<std::string>())
                    {
                        throw std::invalid_argument(
                            "invalid element of PREFERRED_PEER_KEYS");
                    }
                    PublicKey nodeID;
                    parseNodeID(v->as<std::string>()->value(), nodeID);
                    PREFERRED_PEER_KEYS.push_back(KeyUtils::toStrKey(nodeID));
                }
            }
        }
        if (g.contains("QUORUM_SET"))
        {
            auto qset = g.get("QUORUM_SET");
            if (qset)
            {
                loadQset(qset->as_group(), QUORUM_SET, 0);
            }
        }

        validateConfig();
    }
    catch (cpptoml::toml_parse_exception& ex)
    {
        std::string err("Failed to parse '");
        err += filename;
        err += "' :";
        err += ex.what();
        throw std::invalid_argument(err);
    }
}

void
Config::validateConfig()
{
    std::set<NodeID> nodes;
    LocalNode::forAllNodes(QUORUM_SET,
                           [&](NodeID const& n) { nodes.insert(n); });

    if (nodes.size() == 0)
    {
        throw std::invalid_argument("QUORUM_SET not configured");
    }

    // calculates nodes that would break quorum
    auto selfID = NODE_SEED.getPublicKey();
    auto r = LocalNode::findClosestVBlocking(QUORUM_SET, nodes, nullptr);

    if (FAILURE_SAFETY == -1)
    {
        // calculates default value for safety assuming flat quorum
        // n = 3f+1
        FAILURE_SAFETY = (static_cast<uint32>(nodes.size()) - 1) / 3;
    }

    try
    {
        if (FAILURE_SAFETY >= r.size())
        {
            LOG(ERROR) << "Not enough nodes / thresholds too strict in your "
                          "Quorum set to ensure your desired level of "
                          "FAILURE_SAFETY. Reduce FAILURE_SAFETY or fix "
                          "quorum set";
            throw std::invalid_argument(
                "FAILURE_SAFETY incompatible with QUORUM_SET");
        }

        if (!UNSAFE_QUORUM)
        {
            if (FAILURE_SAFETY == 0)
            {
                LOG(ERROR)
                    << "Can't have FAILURE_SAFETY=0 unless you also set "
                       "UNSAFE_QUORUM=true. Be sure you know what you are "
                       "doing!";
                throw std::invalid_argument("SCP unsafe");
            }

            unsigned int topSize = (unsigned int)(QUORUM_SET.validators.size() +
                                                  QUORUM_SET.innerSets.size());
            unsigned int minSize = 1 + (topSize * 2 - 1) / 3;
            if (QUORUM_SET.threshold < minSize)
            {
                LOG(ERROR)
                    << "Your THESHOLD_PERCENTAGE is too low. If you really "
                       "want "
                       "this set UNSAFE_QUORUM=true. Be sure you know what you "
                       "are doing!";
                throw std::invalid_argument("SCP unsafe");
            }
        }
    }
    catch (...)
    {
        LOG(INFO) << " Current QUORUM_SET breaks with " << r.size()
                  << " failures";
        throw;
    }
}

void
Config::parseNodeID(std::string configStr, PublicKey& retKey)
{
    SecretKey k;
    parseNodeID(configStr, retKey, k, false);
}

void
Config::parseNodeID(std::string configStr, PublicKey& retKey, SecretKey& sKey,
                    bool isSeed)
{
    if (configStr.size() < 2)
        throw std::invalid_argument("invalid key");

    // check if configStr is a PublicKey or a common name
    if (configStr[0] == '$')
    {
        if (isSeed)
        {
            throw std::invalid_argument("aliases only store public keys");
        }
        if (!resolveNodeID(configStr, retKey))
        {
            std::stringstream msg;
            msg << "unknown key in config: " << configStr;
            throw std::invalid_argument(msg.str());
        }
    }
    else
    {
        std::istringstream iss(configStr);
        std::string nodestr;
        iss >> nodestr;
        if (isSeed)
        {
            sKey = SecretKey::fromStrKeySeed(nodestr);
            retKey = sKey.getPublicKey();
            nodestr = sKey.getStrKeyPublic();
        }
        else
        {
            retKey = KeyUtils::fromStrKey<PublicKey>(nodestr);
        }

        if (iss)
        { // get any common name they have added
            std::string commonName;
            iss >> commonName;
            if (commonName.size())
            {
                std::string cName = "$";
                cName += commonName;
                if (resolveNodeID(cName, retKey))
                {
                    throw std::invalid_argument("name already used");
                }

                if (!VALIDATOR_NAMES
                         .emplace(std::make_pair(nodestr, commonName))
                         .second)
                {
                    std::stringstream msg;
                    msg << "naming node twice: " << commonName;
                    throw std::invalid_argument(msg.str());
                }
            }
        }
    }
}

std::string
Config::toShortString(PublicKey const& pk) const
{
    std::string ret = KeyUtils::toStrKey(pk);
    auto it = VALIDATOR_NAMES.find(ret);
    if (it == VALIDATOR_NAMES.end())
        return ret.substr(0, 5);
    else
        return it->second;
}

std::string
Config::toStrKey(PublicKey const& pk, bool& isAlias) const
{
    std::string ret = KeyUtils::toStrKey(pk);
    auto it = VALIDATOR_NAMES.find(ret);
    if (it == VALIDATOR_NAMES.end())
    {
        isAlias = false;
        return ret;
    }
    else
    {
        isAlias = true;
        return it->second;
    }
}

std::string
Config::toStrKey(PublicKey const& pk) const
{
    bool isAlias;
    return toStrKey(pk, isAlias);
}

bool
Config::resolveNodeID(std::string const& s, PublicKey& retKey) const
{
    auto expanded = expandNodeID(s);
    if (expanded.empty())
    {
        return false;
    }

    try
    {
        retKey = KeyUtils::fromStrKey<PublicKey>(expanded);
    }
    catch (std::invalid_argument&)
    {
        return false;
    }
    return true;
}

std::string
Config::expandNodeID(const std::string& s) const
{
    if (s.length() < 2)
    {
        return s;
    }
    if (s[0] != '$' && s[0] != '@')
    {
        return s;
    }

    using validatorMatcher_t =
        std::function<bool(std::pair<std::string, std::string> const&)>;
    auto arg = s.substr(1);
    auto validatorMatcher =
        s[0] == '$' ? validatorMatcher_t{[&](
                          std::pair<std::string, std::string> const& p) {
            return p.second == arg;
        }}
                    : validatorMatcher_t{
                          [&](std::pair<std::string, std::string> const& p) {
                              return p.first.compare(0, arg.size(), arg) == 0;
                          }};

    auto it = std::find_if(VALIDATOR_NAMES.begin(), VALIDATOR_NAMES.end(),
                           validatorMatcher);
    if (it != VALIDATOR_NAMES.end())
    {
        return it->first;
    }
    else
    {
        return {};
    }
}
}<|MERGE_RESOLUTION|>--- conflicted
+++ resolved
@@ -25,11 +25,7 @@
 
     // non configurable
     FORCE_SCP = false;
-<<<<<<< HEAD
-    LEDGER_PROTOCOL_VERSION = 7;
-=======
     LEDGER_PROTOCOL_VERSION = 8;
->>>>>>> d27b8c48
 
     OVERLAY_PROTOCOL_MIN_VERSION = 5;
     OVERLAY_PROTOCOL_VERSION = 5;
